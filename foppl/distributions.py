#
# This file is part of PyFOPPL, an implementation of a First Order Probabilistic Programming Language in Python.
#
# License: MIT (see LICENSE.txt)
#
# 17. Jan 2018, Tobias Kohn
<<<<<<< HEAD
# 01. Feb 2018, Tobias Kohn
=======
# 29. Jan 2018, Tobias Kohn
>>>>>>> e478e011
#
from .code_objects import *
from .code_types import *
from enum import *

#########################################################################

class DistributionType(Enum):

    CONTINUOUS = "continuous"
    DISCRETE   = "discrete"


#########################################################################

class Distribution(object):

    def __init__(self, name:str, distributions_type:DistributionType=None, params:list=None,
                 *, has_transform_flag:bool=False, vector_sample:bool=False,
                 transform_forward:str=None, transform_inverse:str=None,
                 transform_distribution:str=None, transforms:tuple=None,
                 foppl_name:str=None, python_name:str=None):
        assert type(name) is str
        self.name = name
        self.foppl_name = name.lower() if foppl_name is None else foppl_name
        self.python_name = name if python_name is None else python_name
        if distributions_type is None:
            self.distribution_type = DistributionType.CONTINUOUS
        else:
            self.distribution_type = distributions_type
        if params is None:
            self.params = []
        else:
            self.params = params
        self.has_transform_flag = has_transform_flag
        self._vector_sample = vector_sample
        if transforms is not None:
            fd, inv, dist = transforms
            transform_forward = fd if transform_forward is None else transform_forward
            transform_inverse = inv if transform_inverse is None else transform_inverse
            transform_distribution = dist if transform_distribution is None else transform_distribution
        self.transform_forward = transform_forward
        self.transform_inverse = transform_inverse
        self.transform_distribution = transform_distribution

    def check_arguments(self, args:list, throw_error:bool=False):
        return True

    def create_code(self, args:list):
        return "dist.{}({})".format(self.python_name, ', '.join(args))

    def generate_code_log_pdf(self, args:list, value:str):
        return "dist.{}().log_pdf()"

    def generate_code_observe(self, args:list, value:str):
        return None

    def generate_code_sample(self, args:list):
        return "dist.{}({}).sample()"

    def get_parameter_count(self):
        return len(self.params)

    def get_sample_size(self, args:list):
        return 1

    def get_sample_type(self, args:list):
        if self.distribution_type == DistributionType.CONTINUOUS:
            result = FloatType()
        else:
            result = IntegerType()

        if self._vector_sample and len(args) > 0:
            if isinstance(args[0], SequenceType):
                result = ListType(result, args[0].size)

        return result

    def _get_support_size(self, arg):
        if isinstance(arg, CodeValue) and type(arg.value) is list:
            if all([type(item) is list for item in arg.value]):
                return max([len(item) for item in arg.value])
            else:
                return len(arg.value)

        elif isinstance(arg, CodeVector) and len(arg.items) > 0:
            _is_vector = lambda v: isinstance(v, CodeVector) or (isinstance(v, CodeValue) and type(v.value) is list)
            if all([_is_vector(item) for item in arg.items]):
                return max([len(item) for item in arg.items])
            else:
                return len(arg.items)

        elif isinstance(arg, CodeDataSymbol) and len(arg) > 0:
            if all([type(item) is list for item in arg.node.data]):
                return max([len(item) for item in arg.node.data])
            else:
                return len(arg.node.data)

        elif isinstance(arg.code_type, SequenceType):
            if isinstance(arg.code_type.item_type, SequenceType):
                return arg.code_type.item_type.size
            else:
                return arg.code_type.size

        else:
            return None

    def get_support_size(self, args:list):
        return self._get_support_size(args[0])

    def get_transformations(self):
        return self.transform_forward, self.transform_inverse, self.transform_distribution

    @property
    def is_continuous(self):
        return self.distribution_type == DistributionType.CONTINUOUS

    @property
    def is_discrete(self):
        return self.distribution_type == DistributionType.DISCRETE

    @property
    def parameter_count(self):
        return self.get_parameter_count()

    @property
    def transformations(self):
        return self.get_transformations()



#########################################################################

class BinomialDistribution(Distribution):

    def get_sample_type(self, args:list):
        if self._vector_sample and len(args) >= 2:
            if isinstance(args[1], SequenceType):
                result = ListType(IntegerType(), args[1].size)

        return IntegerType()

    def get_support_size(self, args:list):
        return self._get_support_size(args[1])


class CategoricalDistribution(Distribution):

    def get_sample_type(self, args:list):
        if len(args) == 1:
            arg = args[0]
            if isinstance(arg, ListType) and isinstance(arg.item_type, ListType):
                return ListType(IntegerType, arg.size)
            if isinstance(arg, SequenceType):
                return IntegerType()

        return AnyType()



#########################################################################

distributions = {
    Distribution('Bernoulli',   DistributionType.DISCRETE,   ['probs']),
    Distribution('Beta',        DistributionType.CONTINUOUS, ['alpha', 'beta']),
    BinomialDistribution(
                 'Binomial',    DistributionType.CONTINUOUS, ['total_count', 'probs']),
    CategoricalDistribution(
                 'Categorical', DistributionType.DISCRETE,   ['probs']),
    Distribution('Cauchy',      DistributionType.CONTINUOUS, ['mu', 'gamma']),
    Distribution('Dirichlet',   DistributionType.CONTINUOUS, ['alpha'],
                 vector_sample=True),
    Distribution('Discrete',    DistributionType.DISCRETE,   None),
    Distribution('Exponential', DistributionType.CONTINUOUS, ['rate'],
                 has_transform_flag=True),
    Distribution('Gamma',       DistributionType.CONTINUOUS, ['alpha', 'beta'],
                 has_transform_flag=True),
    Distribution('HalfCauchy',  DistributionType.CONTINUOUS, ['mu', 'gamma'], foppl_name='half_cauchy'),
    Distribution('LogGamma',    DistributionType.CONTINUOUS, ['alpha', 'beta'],
                 has_transform_flag=True, foppl_name=''),
    Distribution('LogNormal',   DistributionType.CONTINUOUS, ['mu', 'sigma'], foppl_name='log_normal'),
<<<<<<< HEAD
    Distribution('Multinomial', DistributionType.DISCRETE,   ['total_count', 'probs', 'n']),
=======
    Distribution('Multinomial', DistributionType.DISCRETE,   ['total_count','probs', 'n']),
>>>>>>> e478e011
    Distribution('MultivariateNormal',
                                DistributionType.CONTINUOUS, ['mu', 'covariance_matrix'], foppl_name='mvn',
                                vector_sample=True),
    Distribution('Normal',      DistributionType.CONTINUOUS, ['mu', 'sigma']),
    Distribution('Poisson',     DistributionType.DISCRETE,   ['lam']),
    Distribution('Uniform',     DistributionType.CONTINUOUS, ['a', 'b'])
}

distributions_map = { d.foppl_name: d.python_name for d in distributions if d.name != '' }

foppl_distributions_map = { d.foppl_name: d for d in distributions if d.foppl_name != '' }

def get_distribution_for_name(name: str):
    for dist in distributions:
        if dist.name == name or dist.python_name == name or dist.foppl_name == name:
            return dist
    return None


def get_result_type(name: str, args: list):
    dist = get_distribution_for_name(name)
    if dist is not None:
        return dist.get_sample_type(args)
    return AnyType()<|MERGE_RESOLUTION|>--- conflicted
+++ resolved
@@ -4,11 +4,7 @@
 # License: MIT (see LICENSE.txt)
 #
 # 17. Jan 2018, Tobias Kohn
-<<<<<<< HEAD
 # 01. Feb 2018, Tobias Kohn
-=======
-# 29. Jan 2018, Tobias Kohn
->>>>>>> e478e011
 #
 from .code_objects import *
 from .code_types import *
@@ -190,11 +186,7 @@
     Distribution('LogGamma',    DistributionType.CONTINUOUS, ['alpha', 'beta'],
                  has_transform_flag=True, foppl_name=''),
     Distribution('LogNormal',   DistributionType.CONTINUOUS, ['mu', 'sigma'], foppl_name='log_normal'),
-<<<<<<< HEAD
     Distribution('Multinomial', DistributionType.DISCRETE,   ['total_count', 'probs', 'n']),
-=======
-    Distribution('Multinomial', DistributionType.DISCRETE,   ['total_count','probs', 'n']),
->>>>>>> e478e011
     Distribution('MultivariateNormal',
                                 DistributionType.CONTINUOUS, ['mu', 'covariance_matrix'], foppl_name='mvn',
                                 vector_sample=True),
