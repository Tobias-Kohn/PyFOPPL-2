#!/usr/bin/env python3
# -*- coding: utf-8 -*-
'''
Author: Bradley Gram-Hansen
Time created:  18:51
Date created:  19/03/2018

License: MIT
'''

from abc import ABC, abstractmethod, ABCMeta


class base_model(ABC):
<<<<<<< HEAD
=======

>>>>>>> 7a76af95
    @abstractmethod
    def get_vertices(self):
        '''
        Generates the vertices of the graphical model.
        :return: Set of vertices
        '''
        return NotImplementedError

    @abstractmethod
    def get_vertices_names(self):
        return NotImplementedError

    @abstractmethod
    def get_arcs(self):
        return NotImplementedError

    @abstractmethod
    def get_arcs_names(self):
        return NotImplementedError

    @abstractmethod
    def get_conditions(self):
        return NotImplementedError

    @abstractmethod
    def gen_cond_vars(self):
        return NotImplementedError

    @abstractmethod
    def gen_if_vars(self):
        return NotImplementedError

    @abstractmethod
    def gen_cont_vars(self):
        return NotImplementedError

    @abstractmethod
    def gen_disc_vars(self):
        return NotImplementedError

    @abstractmethod
    def get_vars(self):
        return NotImplementedError

    @abstractmethod
    def gen_log_pdf(self):
        return NotImplementedError

    @abstractmethod
    def gen_log_pdf_transformed(self):
        return NotImplementedError

    @abstractmethod
    def gen_prior_samples(self):
        return NotImplementedError

#    @abstractmethod
#    def gen_prior_samples_transformed(self):
#        return NotImplementedError<|MERGE_RESOLUTION|>--- conflicted
+++ resolved
@@ -12,10 +12,7 @@
 
 
 class base_model(ABC):
-<<<<<<< HEAD
-=======
 
->>>>>>> 7a76af95
     @abstractmethod
     def get_vertices(self):
         '''
@@ -70,8 +67,4 @@
 
     @abstractmethod
     def gen_prior_samples(self):
-        return NotImplementedError
-
-#    @abstractmethod
-#    def gen_prior_samples_transformed(self):
-#        return NotImplementedError+        return NotImplementedError